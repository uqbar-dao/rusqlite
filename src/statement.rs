--- conflicted
+++ resolved
@@ -7,10 +7,9 @@
 use std::{convert, fmt, mem, ptr, result, str};
 
 use super::ffi;
-use super::{str_to_cstring, str_for_sqlite, len_as_c_int};
+use super::{len_as_c_int, str_for_sqlite, str_to_cstring};
 use super::{
-    AndThenRows, Connection, Error, FallibleStreamingIterator, MappedRows, RawStatement, Result,
-    Row, Rows, ValueRef,
+    AndThenRows, Connection, Error, MappedRows, RawStatement, Result, Row, Rows, ValueRef,
 };
 use crate::types::{ToSql, ToSqlOutput};
 #[cfg(feature = "array")]
@@ -175,14 +174,8 @@
     ///     let mut rows = stmt.query(NO_PARAMS)?;
     ///
     ///     let mut names = Vec::new();
-<<<<<<< HEAD
     ///     while let Some(row) = rows.next()? {
-    ///         names.push(row.get(0));
-=======
-    ///     while let Some(result_row) = rows.next() {
-    ///         let row = result_row?;
     ///         names.push(row.get(0)?);
->>>>>>> d94acdc3
     ///     }
     ///
     ///     Ok(names)
@@ -273,11 +266,7 @@
     where
         P: IntoIterator,
         P::Item: ToSql,
-<<<<<<< HEAD
-        F: FnMut(&Row<'_>) -> T,
-=======
-        F: FnMut(&Row<'_, '_>) -> Result<T>,
->>>>>>> d94acdc3
+        F: FnMut(&Row<'_>) -> Result<T>,
     {
         let rows = self.query(params)?;
         Ok(MappedRows::new(rows, f))
@@ -316,11 +305,7 @@
         f: F,
     ) -> Result<MappedRows<'_, F>>
     where
-<<<<<<< HEAD
-        F: FnMut(&Row<'_>) -> T,
-=======
-        F: FnMut(&Row<'_, '_>) -> Result<T>,
->>>>>>> d94acdc3
+        F: FnMut(&Row<'_>) -> Result<T>,
     {
         let rows = self.query_named(params)?;
         Ok(MappedRows::new(rows, f))
@@ -424,11 +409,7 @@
     where
         P: IntoIterator,
         P::Item: ToSql,
-<<<<<<< HEAD
-        F: FnOnce(&Row<'_>) -> T,
-=======
-        F: FnOnce(&Row<'_, '_>) -> Result<T>,
->>>>>>> d94acdc3
+        F: FnOnce(&Row<'_>) -> Result<T>,
     {
         let mut rows = self.query(params)?;
 
@@ -525,13 +506,7 @@
             ValueRef::Real(r) => unsafe { ffi::sqlite3_bind_double(ptr, col as c_int, r) },
             ValueRef::Text(s) => unsafe {
                 let (c_str, len, destructor) = str_for_sqlite(s)?;
-                ffi::sqlite3_bind_text(
-                    ptr,
-                    col as c_int,
-                    c_str,
-                    len,
-                    destructor,
-                )
+                ffi::sqlite3_bind_text(ptr, col as c_int, c_str, len, destructor)
             },
             ValueRef::Blob(b) => unsafe {
                 let length = len_as_c_int(b.len())?;
@@ -738,7 +713,7 @@
 #[cfg(test)]
 mod test {
     use crate::types::ToSql;
-    use crate::{Connection, Error, FallibleStreamingIterator, Result, NO_PARAMS};
+    use crate::{Connection, Error, Result, NO_PARAMS};
 
     #[test]
     fn test_execute_named() {
@@ -804,7 +779,7 @@
             .unwrap();
         let mut rows = stmt.query_named(&[(":name", &"one")]).unwrap();
 
-        let id: Result<i32> = rows.next().unwrap().and_then(|row| row.get(0));
+        let id: Result<i32> = rows.next().unwrap().unwrap().get(0);
         assert_eq!(Ok(1), id);
     }
 
@@ -821,20 +796,14 @@
             .prepare("SELECT id FROM test where name = :name")
             .unwrap();
         let mut rows = stmt
-<<<<<<< HEAD
-            .query_named(&[(":name", &"one")]).unwrap().map(|row| {
-                let id: i32 = row.get(0);
-                2 * id
-            });
-=======
             .query_map_named(&[(":name", &"one")], |row| {
                 let id: Result<i32> = row.get(0);
                 id.map(|i| 2 * i)
             })
             .unwrap();
->>>>>>> d94acdc3
-
-        assert_eq!(Ok(Some(&2)), rows.next());
+
+        let doubled_id: i32 = rows.next().unwrap().unwrap();
+        assert_eq!(2, doubled_id);
     }
 
     #[test]
