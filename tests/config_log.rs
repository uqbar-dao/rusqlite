--- conflicted
+++ resolved
@@ -3,10 +3,6 @@
 
 #[macro_use]
 extern crate lazy_static;
-<<<<<<< HEAD
-extern crate libc;
-=======
->>>>>>> 74534171
 extern crate rusqlite;
 
 #[cfg(feature = "trace")]
