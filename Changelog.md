--- conflicted
+++ resolved
@@ -1,14 +1,9 @@
-<<<<<<< HEAD
 # Version UPCOMING (TBD)
 
 * Adds `trace` feature that allows the use of SQLite's logging, tracing, and profiling hooks.
-=======
-# Version UPCOMDING (TBD)
-
 * Slight change to the closure types passed to `query_map` and `query_and_then`:
     * Remove the `'static` requirement on the closure's output type.
     * Give the closure a `&SqliteRow` instead of a `SqliteRow`.
->>>>>>> 992f01f0
 
 # Version 0.4.0 (2015-11-03)
 
