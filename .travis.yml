--- conflicted
+++ resolved
@@ -1,9 +1,5 @@
 language: rust
 sudo: false
-
-env:
-    global:
-        secure: "FyGzHF0AIYdBcuM/2qIoABotx3MbNAlaHDzxPbbeUlVg64bnuib9G9K/qWve0a1BWCgv+8e/SbXZb7gt3JlUNE27aE4RZG4FEdtEpLYQp87Dc9d9HX0FwpUeFK3binsrtYl4WEBnIjQ3ICnUVey0E6GHEdkM+t5bWyJO5c4dJ30="
 
 script:
     - cargo build
@@ -13,9 +9,5 @@
     - cargo test --features load_extension
     - cargo test --features trace
     - cargo test --features functions
-<<<<<<< HEAD
     - cargo test --features cache
-    - cargo test --features "backup cache functions load_extension trace"
-=======
-    - cargo test --features "backup blob functions load_extension trace"
->>>>>>> 0d317d2e
+    - cargo test --features "backup blob cache functions load_extension trace"